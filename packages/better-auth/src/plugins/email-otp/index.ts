--- conflicted
+++ resolved
@@ -324,7 +324,8 @@
 						{
 							email,
 							emailVerified: true,
-						},ctx
+						},
+						ctx,
 					);
 
 					if (
@@ -438,16 +439,14 @@
 								message: ERROR_CODES.USER_NOT_FOUND,
 							});
 						}
-						const newUser = await ctx.context.internalAdapter.createUser({
-							email,
-							emailVerified: true,
-<<<<<<< HEAD
-							name: email,
-						}, ctx);
-=======
-							name: "",
-						});
->>>>>>> d26e600c
+						const newUser = await ctx.context.internalAdapter.createUser(
+							{
+								email,
+								emailVerified: true,
+								name: "",
+							},
+							ctx,
+						);
 						const session = await ctx.context.internalAdapter.createSession(
 							newUser.id,
 							ctx.request,
@@ -471,9 +470,13 @@
 					}
 
 					if (!user.user.emailVerified) {
-						await ctx.context.internalAdapter.updateUser(user.user.id, {
-							emailVerified: true,
-						}, ctx);
+						await ctx.context.internalAdapter.updateUser(
+							user.user.id,
+							{
+								emailVerified: true,
+							},
+							ctx,
+						);
 					}
 
 					const session = await ctx.context.internalAdapter.createSession(
@@ -638,17 +641,20 @@
 						(account) => account.providerId === "credential",
 					);
 					if (!account) {
-						await ctx.context.internalAdapter.createAccount({
-							userId: user.user.id,
-							providerId: "credential",
-							accountId: user.user.id,
-							password: passwordHash,
-						}, ctx);
+						await ctx.context.internalAdapter.createAccount(
+							{
+								userId: user.user.id,
+								providerId: "credential",
+								accountId: user.user.id,
+								password: passwordHash,
+							},
+							ctx,
+						);
 					} else {
 						await ctx.context.internalAdapter.updatePassword(
 							user.user.id,
 							passwordHash,
-							ctx
+							ctx,
 						);
 					}
 
