--- conflicted
+++ resolved
@@ -1,10 +1,6 @@
 {
   "name": "better-auth",
-<<<<<<< HEAD
-  "version": "1.3.5-beta.7",
-=======
   "version": "1.3.5",
->>>>>>> bd662ed5
   "description": "The most comprehensive authentication library for TypeScript.",
   "type": "module",
   "license": "MIT",
